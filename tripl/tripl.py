--- conflicted
+++ resolved
@@ -334,23 +334,8 @@
         #if facts:
             #self.assert_facts(facts, id_attrs=id_attrs)
 
-<<<<<<< HEAD
-=======
-    # This could get rather interesting...
-    # Only semi-public for the moment
-
-    def entity(self, eid_or_pattern, namespace=None):
-        "Return a read only entity dict representation for a given eid."
-        if isinstance(eid_or_pattern, dict):
-            return self.entity(some(self.match_pattern(eid_or_pattern)), namespace=namespace)
-        else:
-            return Entity(self, eid_or_pattern, namespace=namespace)
-
-
->>>>>>> 0c0791dc
     # Should define triples iterator
     # Define write to file
-
 
     def assert_schema(self, schema):
         def attr_entity(attr, attr_schema):
@@ -601,9 +586,6 @@
     def match_pattern(self, pattern):
         warnings.warn("Deprecation warnings; call x.match instead")
         return self.match(pattern)
-
-    # This could get rather interesting...
-    # Only semi-public for the moment
 
     def entity(self, pattern_or_eid, namespace=None):
         "Return a read only entity dict representation for a given eid."
